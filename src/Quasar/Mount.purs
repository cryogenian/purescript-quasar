--- conflicted
+++ resolved
@@ -31,16 +31,10 @@
 import Quasar.Mount.MongoDB as MongoDB
 import Quasar.Mount.SparkHDFS as SparkHDFS
 import Quasar.Mount.SparkLocal as SparkLocal
-<<<<<<< HEAD
 import Quasar.FS.Mount (MountF(..), MountType)
 import Quasar.Mount.Unknown as Unknown
 import Quasar.Mount.View as View
-=======
-import Quasar.Mount.Type (MountType(..))
-import Quasar.Mount.Unknown as Unknown
-import Quasar.Mount.View as View
 import SqlSquared as Sql
->>>>>>> 845ae82c
 
 data MountConfig
   = ViewConfig View.Config
