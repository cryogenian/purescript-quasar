--- conflicted
+++ resolved
@@ -32,11 +32,8 @@
   | Couchbase DirPath
   | MarkLogic DirPath
   | SparkHDFS DirPath
-<<<<<<< HEAD
   | SparkFTP DirPath
-=======
   | SparkLocal DirPath
->>>>>>> 2042e629
 
 derive instance eqMount ∷ Eq Mount
 
@@ -47,11 +44,8 @@
   show (Couchbase p) = "(Couchbase " <> show p <> ")"
   show (MarkLogic p) = "(MarkLogic " <> show p <> ")"
   show (SparkHDFS p) = "(SparkHDFS " <> show p <> ")"
-<<<<<<< HEAD
   show (SparkFTP p) = "(SparkFTP " <> show p <> ")"
-=======
   show (SparkLocal p) = "(SparkLocal " <> show p <> ")"
->>>>>>> 2042e629
 
 -- | Attempts to decode a mount listing value from Quasar's filesystem metadata,
 -- | for a mount in the specified parent directory.
@@ -78,11 +72,8 @@
 getPath (Couchbase p) = Left p
 getPath (MarkLogic p) = Left p
 getPath (SparkHDFS p) = Left p
-<<<<<<< HEAD
 getPath (SparkFTP p) = Left p
-=======
 getPath (SparkLocal p) = Left p
->>>>>>> 2042e629
 
 getName ∷ Mount → Either (Maybe DirName) FileName
 getName = pathName <<< getPath